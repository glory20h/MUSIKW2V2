import os
import re
import logging
import numpy as np
import pandas as pd
import torch
import torch.nn as nn
import torchaudio
import glob
from torch.utils.data import Dataset, DataLoader

from datasets import load_metric

from w2v2utils import Wav2Vec2ForSpeechClassification, DataCollatorWithPadding

from transformers import Wav2Vec2FeatureExtractor
from transformers import Wav2Vec2Config
from transformers import AdamW, get_scheduler

from pytorch_lightning import LightningModule, Trainer
from pytorch_lightning.callbacks import ModelCheckpoint
from pytorch_lightning.callbacks.early_stopping import EarlyStopping

# CONFIG ------------------------------
MODEL_NAME = "m3hrdadfi/wav2vec2-base-100k-gtzan-music-genres"
# MODEL_NAME = "facebook/wav2vec2-base-960h"
# MODEL_NAME = None
DATA_PATH = './'
DATASET = "gtzan"
# DATASET = "gtzan2"
NUM_EPOCHS = 100
BATCH_SIZE = 4
GPUS = 2
LEARNING_RATE = 1e-5
NUM_WARMUP_STEPS = 500
POOLING_MODE = "mean" # "mean", "sum", "max"
ACCUMULATE_GRAD_BATCHES = 1
OUTPUT_DIR = './results/'
# CHECKPOINT = 'last.ckpt'
# CHECKPOINT = 'checkpoint-epoch=32.ckpt'
CHECKPOINT = None
TEST = False
# --------------------------------------

class Custom_GTZAN(Dataset):
    def __init__(self, data_path, mode='train'):
        
        if mode == 'train':
            train_dataset = torchaudio.datasets.GTZAN(data_path, download=True, subset='training')
            self.original_dataset = train_dataset
        elif mode == 'validation':
            val_dataset = torchaudio.datasets.GTZAN(data_path, download=True, subset='validation')
            self.original_dataset = val_dataset
        else:
            test_dataset = torchaudio.datasets.GTZAN(data_path, download=True, subset='testing')
            self.original_dataset = test_dataset

        self.label2id = {'blues': 0,
                        'classical': 1,
                        'country': 2,
                        'disco': 3,
                        'hiphop': 4,
                        'jazz': 5,
                        'metal': 6,
                        'pop': 7,
                        'reggae': 8,
                        'rock': 9}
    
    def __getitem__(self, n):
        item = self.original_dataset[n]
        resampled, sample_rate, label = self.data_resample(item)
        batch = {'input_values': resampled, 'labels': label}
        return batch

    def data_resample(self, data, sample_rate=16000):
        resampler = torchaudio.transforms.Resample(data[1], sample_rate)
        resampled = resampler(data[0])
        return (resampled, sample_rate, self.label2id[data[2]])
        
    def __len__(self):
        return len(self.original_dataset)

class GTZAN2(Dataset):   # GTZAN speech/music classification
    def __init__(self, data_path, train=True):
        self.path = data_path + 'music_speech'
        if train:
            self.music_path = self.path + '/music_wav/train'
            self.speech_path = self.path + '/speech_wav/train'
        else:
            self.music_path = self.path + '/music_wav/test'
            self.speech_path = self.path + '/speech_wav/test'
    
        self.music_file_list = glob.glob(self.music_path + '/*.wav')
        self.speech_file_list = glob.glob(self.speech_path + '/*.wav')
        
        self.data_list = self.music_file_list + self.speech_file_list
        self.label_list = [0] * len(self.music_file_list) + [1] * len(self.speech_file_list)
    
    def __getitem__(self, index):
        wav_path = self.data_list[index]
        label = self.label_list[index]
        waveform, sr = torchaudio.load(wav_path)
        data = (waveform, sr)
        resampled, sr = self.data_resample(data)
        batch = {'input_values': resampled, 'labels': label}
        return batch
    
    def data_resample(self, data, sample_rate=16000):
        resampler = torchaudio.transforms.Resample(data[1], sample_rate)
        resampled = resampler(data[0])
        return resampled, sample_rate

<<<<<<< HEAD
class UrbanSound(Dataset):
    def __init__(self, protocol_path, mode='train'):
        #self.path = path
        self.protocol_path = protocol_path   # protocol path
        
        tmp = np.random.permutation(10) + 1
        train_fold = tmp[0:9]
        test_fold = tmp[9:]
        metadata = pd.read_csv(self.protocol_path)
        mask1 = metadata.fold != test_fold[0]
        mask2 = metadata.fold == test_fold[0]      
        
        if mode == 'train':
            self.df = metadata.loc[mask1, :]
        elif mode == 'test':
            self.df = metadata.loc[mask2, :]
    
    def __len__(self):
        return len(self.df.axes[0])
    
    def __getitem__(self, index):
        num_folder = self.df.fold[index]
        file_name = self.df.slice_file_name[index]
        label = self.df.classID[index]
        file_path = "./Urbansound8k/fold" + str(num_folder) + "/" + file_name   # data path
        audio = torchaudio.load(file_path)
        resampled, sample_rate = self.data_resample(audio)
        batch = {'input_values': resampled, 'labels': label}
        return batch
    
    def data_resample(self, data, sample_rate=16000):
        resampler = torchaudio.transforms.Resample(data[1], sample_rate)
        resampled = resampler(data[0])
        return resampled, sample_rate
=======
    def __len__(self):
        return len(self.data_list)
>>>>>>> 1a620bcc

class W2V2Finetune(LightningModule):
    def __init__(self, 
                model_name=MODEL_NAME,
                data_path=DATA_PATH, 
                learning_rate=LEARNING_RATE,
                batch_size=BATCH_SIZE,
                ):
        super().__init__()

        self.save_hyperparameters()

        self.feature_extractor = Wav2Vec2FeatureExtractor.from_pretrained(
            model_name if MODEL_NAME else "m3hrdadfi/wav2vec2-base-100k-gtzan-music-genres",
            feature_size=1, 
            padding_value=0.0, 
            do_normalize=True, 
            # return_attention_mask=True
        )
        self.data_collator = DataCollatorWithPadding(
            feature_extractor=self.feature_extractor, 
            padding=True
        )

        self.acc_metric = load_metric("accuracy")

        if MODEL_NAME:
            self.model = Wav2Vec2ForSpeechClassification.from_pretrained(
                MODEL_NAME,
                gradient_checkpointing=True,
                problem_type="single_label_classification",
                num_labels = 10,
            )
        else:
            self.config = Wav2Vec2Config(
                gradient_checkpointing=True,
                problem_type="single_label_classification",
                num_labels = 10,
            )
            self.model = Wav2Vec2ForSpeechClassification(self.config)

        if DATASET == "gtzan2":
            self.model.classifier.out_proj = nn.Linear(self.model.classifier.out_proj.in_features, 2)
            self.model.num_labels = 2

        self.model.pooling_mode = POOLING_MODE

    def forward(self, **batch):
        return self.model(**batch)

    def training_step(self, batch, batch_idx):
        outputs = self(**batch)
        # loss = outputs.loss
        loss = outputs['loss']

        return loss

    def validation_step(self, batch, batch_idx):
        outputs = self(**batch)
        # loss = outputs.loss
        loss = outputs['loss']
        
        # pred_ids = np.argmax(outputs.logits.detach().cpu().numpy(), axis=-1)
        pred_ids = np.argmax(outputs['logits'].detach().cpu().numpy(), axis=-1)
        label_ids = batch['labels'].detach().cpu().numpy()
        
        acc = self.acc_metric.compute(predictions=pred_ids, references=label_ids)['accuracy']

        self.log("v_loss", loss, on_epoch=True, prog_bar=True)
        self.log("acc", acc, on_epoch=True, prog_bar=True)
        
        return {"v_loss": loss, "acc": acc}

    def test_step(self, batch, batch_idx):
        outputs = self(**batch)
        # loss = outputs.loss
        loss = outputs['loss']
        
        # pred_ids = np.argmax(outputs.logits.detach().cpu().numpy(), axis=-1)
        pred_ids = np.argmax(outputs['logits'].detach().cpu().numpy(), axis=-1)
        label_ids = batch['labels'].detach().cpu().numpy()
        
        acc = self.acc_metric.compute(predictions=pred_ids, references=label_ids)['accuracy']

        self.log("test_loss", loss, on_epoch=True, prog_bar=True)
        self.log("acc", acc, on_epoch=True, prog_bar=True)
        
        return {"test_loss": loss, "acc": acc}

    def configure_optimizers(self):
        optimizer = AdamW(self.parameters(), lr=self.hparams.learning_rate)
        scheduler = torch.optim.lr_scheduler.ReduceLROnPlateau(optimizer, patience=8, factor=0.1, verbose=True)
        return {
            "optimizer": optimizer, 
            "lr_scheduler": {
                "scheduler": scheduler,
                "monitor": "v_loss",
            },
        }

    def setup(self, stage=None):
        if stage == "fit" or stage is None:
            if DATASET == "gtzan":
                self.train_data = Custom_GTZAN(data_path=DATA_PATH, mode='train')
                self.eval_data = Custom_GTZAN(data_path=DATA_PATH, mode='validation')
            elif DATASET == "gtzan2":
                self.train_data = GTZAN2(data_path=DATA_PATH, train=True)
                self.eval_data = GTZAN2(data_path=DATA_PATH, train=False)
        
        if stage == "test" or stage is None:
            if DATASET == "gtzan":
                self.test_data = Custom_GTZAN(data_path=DATA_PATH, mode='test')
            elif DATASET == "gtzan2":
                self.test_data = GTZAN2(data_path=DATA_PATH, train=False)

    def train_dataloader(self):
        # Check if shuffle is valid
        return DataLoader(self.train_data, batch_size=self.hparams.batch_size, collate_fn=self.data_collator, shuffle=True, num_workers=GPUS*4)

    def val_dataloader(self):
        return DataLoader(self.eval_data, batch_size=self.hparams.batch_size, collate_fn=self.data_collator, num_workers=GPUS*4)

    def test_dataloader(self):
        return DataLoader(self.test_data, batch_size=self.hparams.batch_size, collate_fn=self.data_collator, num_workers=GPUS*4)

    def get_progress_bar_dict(self):
        tqdm_dict = super().get_progress_bar_dict()
        if 'v_num' in tqdm_dict:
            del tqdm_dict['v_num']
        return tqdm_dict

if __name__ == '__main__':
    if CHECKPOINT:
        model = W2V2Finetune().load_from_checkpoint(OUTPUT_DIR + CHECKPOINT)
    else:
        model = W2V2Finetune()

    checkpoint_callback = ModelCheckpoint(
        dirpath=OUTPUT_DIR,
        filename='checkpoint-{epoch:02d}',
        verbose=True,
        save_last=True,
        save_top_k=3,
        monitor="acc",
        mode='max'
    )

    early_stopping = EarlyStopping(
        monitor='acc',
        patience=15,
        verbose=True,
        mode='max'
    )

    trainer = Trainer(
        gpus=GPUS,
        strategy="ddp",
        amp_backend="apex",
        amp_level="O2",
        precision=16,
        max_epochs=NUM_EPOCHS,
        sync_batchnorm=True,
        callbacks=[early_stopping, checkpoint_callback],
    )

    if TEST:
        trainer.test(model)
    else:
        trainer.fit(model)

    <|MERGE_RESOLUTION|>--- conflicted
+++ resolved
@@ -110,46 +110,6 @@
         resampled = resampler(data[0])
         return resampled, sample_rate
 
-<<<<<<< HEAD
-class UrbanSound(Dataset):
-    def __init__(self, protocol_path, mode='train'):
-        #self.path = path
-        self.protocol_path = protocol_path   # protocol path
-        
-        tmp = np.random.permutation(10) + 1
-        train_fold = tmp[0:9]
-        test_fold = tmp[9:]
-        metadata = pd.read_csv(self.protocol_path)
-        mask1 = metadata.fold != test_fold[0]
-        mask2 = metadata.fold == test_fold[0]      
-        
-        if mode == 'train':
-            self.df = metadata.loc[mask1, :]
-        elif mode == 'test':
-            self.df = metadata.loc[mask2, :]
-    
-    def __len__(self):
-        return len(self.df.axes[0])
-    
-    def __getitem__(self, index):
-        num_folder = self.df.fold[index]
-        file_name = self.df.slice_file_name[index]
-        label = self.df.classID[index]
-        file_path = "./Urbansound8k/fold" + str(num_folder) + "/" + file_name   # data path
-        audio = torchaudio.load(file_path)
-        resampled, sample_rate = self.data_resample(audio)
-        batch = {'input_values': resampled, 'labels': label}
-        return batch
-    
-    def data_resample(self, data, sample_rate=16000):
-        resampler = torchaudio.transforms.Resample(data[1], sample_rate)
-        resampled = resampler(data[0])
-        return resampled, sample_rate
-=======
-    def __len__(self):
-        return len(self.data_list)
->>>>>>> 1a620bcc
-
 class W2V2Finetune(LightningModule):
     def __init__(self, 
                 model_name=MODEL_NAME,
